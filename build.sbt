--- conflicted
+++ resolved
@@ -1,15 +1,11 @@
 name := "tempest"
 
-<<<<<<< HEAD
 version := "0.9.0"
-=======
-version := "0.8.0"
 
 organization := "co.teapot"
 
 description := "A graph library which efficiently supports graphs with billions of edges with" +
   " almost instant loading time."
->>>>>>> a47d37c3
 
 scalaVersion := "2.11.5"
 
